import scrapy
from datetime import datetime, timedelta
from news_parser.items import NewsArticle
import re
from bs4 import BeautifulSoup
import uuid
import logging

class IzvestiaSpider(scrapy.Spider):
    name = 'izvestia'
    allowed_domains = ['iz.ru']
    start_urls = ['https://iz.ru/export/sitemap/last/xml']

    def __init__(self, *args, **kwargs):
        super(IzvestiaSpider, self).__init__(*args, **kwargs)
        # Get today's and yesterday's dates for filtering
        today = datetime.now()  # ✅ Fixed: Use actual today
        yesterday = today - timedelta(days=1)
        self.target_dates = [
            today.strftime('%Y-%m-%d'),
            yesterday.strftime('%Y-%m-%d')
        ]
        logging.info(f"Initializing Izvestia spider for dates: {self.target_dates}")
        logging.info(f"Current time: {today}")
        logging.info(f"Yesterday time: {yesterday}")

    def start_requests(self):
        """
        Override start_requests to add custom headers for the sitemap XML
        """
        headers = {
            'User-Agent': 'Mozilla/5.0 (Windows NT 10.0; Win64; x64) AppleWebKit/537.36 (KHTML, like Gecko) Chrome/120.0.0.0 Safari/537.36',
            'Accept': 'application/xml,text/xml,application/xhtml+xml,text/html;q=0.9,*/*;q=0.8',
            'Accept-Language': 'ru-RU,ru;q=0.9,en;q=0.8',
            'Accept-Encoding': 'gzip, deflate, br',
            'Connection': 'keep-alive',
            'Cache-Control': 'no-cache',
        }
        
        for url in self.start_urls:
            yield scrapy.Request(url=url, headers=headers, callback=self.parse, errback=self.handle_error)

    def handle_error(self, failure):
        """
        Handle errors when accessing the sitemap
        """
        self.logger.error(f"Failed to access sitemap: {failure.value}")
        # Fallback to main news page if sitemap fails
        fallback_url = 'https://iz.ru/news'
        headers = {
            'User-Agent': 'Mozilla/5.0 (Windows NT 10.0; Win64; x64) AppleWebKit/537.36 (KHTML, like Gecko) Chrome/120.0.0.0 Safari/537.36',
            'Accept': 'text/html,application/xhtml+xml,application/xml;q=0.9,image/webp,*/*;q=0.8',
            'Accept-Language': 'ru-RU,ru;q=0.9,en;q=0.8',
            'Accept-Encoding': 'gzip, deflate, br',
            'Connection': 'keep-alive',
            'Upgrade-Insecure-Requests': '1',
        }
        yield scrapy.Request(url=fallback_url, headers=headers, callback=self.parse_fallback)

    def parse(self, response):
        """
        This method parses the sitemap XML, extracts article URLs,
        and schedules them for scraping.
        """
        self.logger.info("Parsing sitemap XML")
        
        # Debug: Save the response content to see the structure
        
        # Define the namespace for the sitemap
        namespaces = {
            'sm': 'http://www.sitemaps.org/schemas/sitemap/0.9'
        }
        
        self.logger.info(f"Looking for articles from: {self.target_dates}")
        
        # Extract URLs with namespace handling
        # The structure is: <url><loc>article_url</loc><lastmod>date</lastmod><priority>priority</priority></url>
        urls_with_dates = response.xpath('//sm:url', namespaces=namespaces)
        
        self.logger.info(f"Found {len(urls_with_dates)} URL entries in sitemap")
        
        # Filter URLs by target dates and process them
        processed_count = 0
        for url_entry in urls_with_dates:
            loc = url_entry.xpath('sm:loc/text()', namespaces=namespaces).get()
            lastmod = url_entry.xpath('sm:lastmod/text()', namespaces=namespaces).get()
            
            if loc and lastmod:
                # Extract date from lastmod (format: 2025-07-02T10:30:00+03:00)
                entry_date = lastmod.split('T')[0] if 'T' in lastmod else lastmod[:10]
                
                # if entry_date in self.target_dates:
                self.logger.info(f"Found article from {entry_date}: {loc}")
                processed_count += 1
                yield scrapy.Request(
                    url=loc, 
                    callback=self.parse_article_page,
                    meta={'entry_date': entry_date}
                )
                    
                    # Limit to first 30 articles for testing
                    # if processed_count >= 30:
                    #     break
<<<<<<< HEAD
                # else:
                #     self.logger.debug(f"Skipping article from {entry_date} (not today or yesterday): {loc}")
=======
                else:
                    self.logger.debug(f"Skipping article from {entry_date} (not today or yesterday): {loc}")
>>>>>>> df89a975
        
        self.logger.info(f"Processed {processed_count} article URLs from target dates")

    def parse_fallback(self, response):
        """
        Fallback method to parse the main news page if sitemap fails
        """
        self.logger.info("Using fallback method - parsing main news page")
        
        # Try multiple selectors to find article links
        article_selectors = [
            'a[href*="/news/"]',
            'a[href*="/article/"]',
            '.news-item a',
            '.article-item a',
            'h2 a',
            'h3 a',
            '.title a'
        ]
        
        article_urls = set()  # Use set to avoid duplicates
        
        for selector in article_selectors:
            links = response.css(f'{selector}::attr(href)').getall()
            for link in links:
                if link and 'iz.ru' in link:
                    full_url = response.urljoin(link)
                    article_urls.add(full_url)
        
        self.logger.info(f"Found {len(article_urls)} article URLs in fallback")
        
        # Limit to first 15 articles for testing
        for url in list(article_urls)[:15]:
            yield scrapy.Request(
                url=url, 
                callback=self.parse_article_page,
                meta={'entry_date': datetime.now().strftime('%Y-%m-%d')}  # Use actual today for fallback
            )

    def parse_article_page(self, response):
        """
        This method parses an individual article page to extract detailed information.
        """
        soup = BeautifulSoup(response.text, 'html.parser')
        
        # Generate unique ID
        article_id = str(uuid.uuid4())
        
        # Basic article info
        source = 'iz.ru'
        url = response.url
        title_tag = soup.select_one('h1')
        title = title_tag.get_text(strip=True) if title_tag else None

        # Get publication date from meta tag
        pub_date_meta = soup.select_one('meta[property="article:published_time"]')
        article_date = None
        
        if pub_date_meta and pub_date_meta.has_attr('content'):
            datetime_attr = pub_date_meta['content']
            # Ensure it's a string, not a list
            if isinstance(datetime_attr, list):
                datetime_attr = datetime_attr[0] if datetime_attr else None
            
            if datetime_attr:
                try:
                    # Handle timezone format: 2025-07-08T08:00:00+03:00
                    if '+' in datetime_attr:
                        # Remove timezone for parsing
                        date_part = datetime_attr.split('+')[0]
                        dt = datetime.fromisoformat(date_part)
                    else:
                        dt = datetime.fromisoformat(datetime_attr)
                    
                    published_at = int(dt.timestamp())
                    published_at_iso = dt.isoformat()
                    article_date = dt.strftime('%Y-%m-%d')
                    self.logger.info(f"Parsed article date from meta tag: {article_date}")
                except ValueError as e:
                    # Fallback if parsing fails
                    current_time = datetime.now()
                    published_at = int(current_time.timestamp())
                    published_at_iso = current_time.isoformat()
                    article_date = current_time.strftime('%Y-%m-%d')
                    self.logger.warning(f"Could not parse date '{datetime_attr}' from meta tag: {e}, using current time")
            else:
                current_time = datetime.now()
                published_at = int(current_time.timestamp())
                published_at_iso = current_time.isoformat()
                article_date = current_time.strftime('%Y-%m-%d')
                self.logger.warning("No content attribute found in meta tag, using current time")
        else:
            # Fallback to time element if meta tag not found
            pub_date_str = soup.select_one('time.article-header__date')
            if pub_date_str and pub_date_str.has_attr('datetime'):
                datetime_attr = pub_date_str['datetime']
                if isinstance(datetime_attr, list):
                    datetime_attr = datetime_attr[0] if datetime_attr else None
                
                if datetime_attr:
                    try:
                        dt = datetime.fromisoformat(datetime_attr)
                        published_at = int(dt.timestamp())
                        published_at_iso = dt.isoformat()
                        article_date = dt.strftime('%Y-%m-%d')
                        self.logger.info(f"Parsed article date from time element: {article_date}")
                    except ValueError:
                        current_time = datetime.now()
                        published_at = int(current_time.timestamp())
                        published_at_iso = current_time.isoformat()
                        article_date = current_time.strftime('%Y-%m-%d')
                        self.logger.warning(f"Could not parse date '{datetime_attr}' from time element, using current time")
                else:
                    current_time = datetime.now()
                    published_at = int(current_time.timestamp())
                    published_at_iso = current_time.isoformat()
                    article_date = current_time.strftime('%Y-%m-%d')
                    self.logger.warning("No datetime attribute found in time element, using current time")
            else:
                current_time = datetime.now()
                published_at = int(current_time.timestamp())
                published_at_iso = current_time.isoformat()
                article_date = current_time.strftime('%Y-%m-%d')
                self.logger.warning("No date found in article (neither meta tag nor time element), using current time")

        # Check if the article date is from today or yesterday
        # if article_date not in self.target_dates:
        #     self.logger.debug(f"Skipping article from {article_date} (not today or yesterday): {url}")
        #     return

        # Get article text
        article_text = []
        content_containers = [
            'div.article-page__text',
            'div.text-article',
            'div[itemprop="articleBody"]',
            '.article-content',
            '.content'
        ]
        
        for container_selector in content_containers:
            content = soup.select_one(container_selector)
            if content:
                paragraphs = content.find_all('p')
                for p in paragraphs:
                    text = p.get_text(strip=True)
                    if text:
                        article_text.append(text)
                break
        
        # Create article with required structure matching Note.md format
        article = NewsArticle()
        article['id'] = article_id
        article['text'] = '\n'.join(article_text)
        
        # Create metadata structure exactly as specified in Note.md
        article['metadata'] = {
            'source': source,
            'published_at': published_at,
            'published_at_iso': published_at_iso,
            'url': url,
            'header': title,
            'parsed_at': int(datetime.now().timestamp())
        }
        
        self.logger.info(f"Yielding article from {article_date}: {url}")
        self.logger.info(f"Title: {title}")
        self.logger.info(f"Text length: {len(article['text'])}")
        
        yield article <|MERGE_RESOLUTION|>--- conflicted
+++ resolved
@@ -101,13 +101,6 @@
                     # Limit to first 30 articles for testing
                     # if processed_count >= 30:
                     #     break
-<<<<<<< HEAD
-                # else:
-                #     self.logger.debug(f"Skipping article from {entry_date} (not today or yesterday): {loc}")
-=======
-                else:
-                    self.logger.debug(f"Skipping article from {entry_date} (not today or yesterday): {loc}")
->>>>>>> df89a975
         
         self.logger.info(f"Processed {processed_count} article URLs from target dates")
 
